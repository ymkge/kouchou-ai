import logging
import os

import openai
from dotenv import load_dotenv
<<<<<<< HEAD
from openai import AzureOpenAI, OpenAI
=======
from langchain.embeddings import OpenAIEmbeddings  # FIXME: Issue #58
from openai import AzureOpenAI
from tenacity import retry, retry_if_exception_type, stop_after_attempt, wait_exponential

# from langchain_openai import AzureOpenAIEmbeddings

>>>>>>> 29f9a71e

DOTENV_PATH = os.path.abspath(os.path.join(os.path.dirname(__file__), "../../../../.env"))
load_dotenv(DOTENV_PATH)

# check env
use_azure = os.getenv("USE_AZURE", "false").lower()
if use_azure == "true":
    if not os.getenv("AZURE_CHATCOMPLETION_ENDPOINT"):
        raise RuntimeError("AZURE_CHATCOMPLETION_ENDPOINT environment variable is not set")
    if not os.getenv("AZURE_CHATCOMPLETION_DEPLOYMENT_NAME"):
        raise RuntimeError("AZURE_CHATCOMPLETION_DEPLOYMENT_NAME environment variable is not set")
    if not os.getenv("AZURE_CHATCOMPLETION_API_KEY"):
        raise RuntimeError("AZURE_CHATCOMPLETION_API_KEY environment variable is not set")
    if not os.getenv("AZURE_CHATCOMPLETION_VERSION"):
        raise RuntimeError("AZURE_CHATCOMPLETION_VERSION environment variable is not set")
    if not os.getenv("AZURE_EMBEDDING_ENDPOINT"):
        raise RuntimeError("AZURE_EMBEDDING_ENDPOINT environment variable is not set")
    if not os.getenv("AZURE_EMBEDDING_API_KEY"):
        raise RuntimeError("AZURE_EMBEDDING_API_KEY environment variable is not set")
    if not os.getenv("AZURE_EMBEDDING_VERSION"):
        raise RuntimeError("AZURE_EMBEDDING_VERSION environment variable is not set")
    if not os.getenv("AZURE_EMBEDDING_DEPLOYMENT_NAME"):
        raise RuntimeError("AZURE_EMBEDDING_DEPLOYMENT_NAME environment variable is not set")


@retry(
    retry=retry_if_exception_type(openai.RateLimitError),
    wait=wait_exponential(multiplier=3, min=3, max=20),
    stop=stop_after_attempt(3),
    reraise=True,
)
def request_to_openai(
    messages: list[dict],
    model: str = "gpt-4",
    is_json: bool = False,
) -> dict:
    openai.api_type = "openai"
    response_format = {"type": "json_object"} if is_json else None
    try:
        response = openai.chat.completions.create(
            model=model,
            messages=messages,
            temperature=0,
            n=1,
            seed=0,
            response_format=response_format,
            timeout=30,
        )
        return response.choices[0].message.content
    except openai.RateLimitError as e:
        logging.warning(f"OpenAI API rate limit hit: {e}")
        raise
    except openai.AuthenticationError as e:
        logging.error(f"OpenAI API authentication error: {str(e)}")
        raise
    except openai.BadRequestError as e:
        logging.error(f"OpenAI API bad request error: {str(e)}")
        raise


@retry(
    retry=retry_if_exception_type(openai.RateLimitError),
    wait=wait_exponential(multiplier=1, min=2, max=20),
    stop=stop_after_attempt(3),
    reraise=True,
)
def request_to_azure_chatcompletion(
    messages: list[dict],
    is_json: bool = False,
) -> dict:
    azure_endpoint = os.getenv("AZURE_CHATCOMPLETION_ENDPOINT")
    deployment = os.getenv("AZURE_CHATCOMPLETION_DEPLOYMENT_NAME")
    api_key = os.getenv("AZURE_CHATCOMPLETION_API_KEY")
    api_version = os.getenv("AZURE_CHATCOMPLETION_VERSION")

    client = AzureOpenAI(
        api_version=api_version,
        azure_endpoint=azure_endpoint,
        api_key=api_key,
    )

    if is_json:
        response_format = {"type": "json_object"}
    else:
        response_format = None

    try:
        response = client.chat.completions.create(
            model=deployment,
            messages=messages,
            temperature=0,
            n=1,
            seed=0,
            response_format=response_format,
            timeout=30,
        )
        return response.choices[0].message.content
    except openai.RateLimitError as e:
        logging.warning(f"OpenAI API rate limit hit: {e}")
        raise
    except openai.AuthenticationError as e:
        logging.error(f"OpenAI API authentication error: {str(e)}")
        raise
    except openai.BadRequestError as e:
        logging.error(f"OpenAI API bad request error: {str(e)}")
        raise


def request_to_chat_openai(
    messages: list[dict],
    model: str = "gpt-4o",
    is_json: bool = False,
) -> dict:
    use_azure = os.getenv("USE_AZURE", "false").lower()
    if use_azure == "true":
        return request_to_azure_chatcompletion(messages, is_json)
    else:
        return request_to_openai(messages, model, is_json)


EMBDDING_MODELS = [
    "text-embedding-3-large",
    "text-embedding-3-small",
]


def _validate_model(model):
    if model not in EMBDDING_MODELS:
        raise RuntimeError(f"Invalid embedding model: {model}, available models: {EMBDDING_MODELS}")


def request_to_embed(args, model):
    use_azure = os.getenv("USE_AZURE", "false").lower()
    if use_azure == "true":
        return request_to_azure_embed(args, model)

    else:
        _validate_model(model)
        client = OpenAI()
        response = client.embeddings.create(input=args, model=model)
        embeds = [item.embedding for item in response.data]
    return embeds


def request_to_azure_embed(args, model):
    azure_endpoint = os.getenv("AZURE_EMBEDDING_ENDPOINT")
    api_key = os.getenv("AZURE_EMBEDDING_API_KEY")
    api_version = os.getenv("AZURE_EMBEDDING_VERSION")
    deployment = os.getenv("AZURE_EMBEDDING_DEPLOYMENT_NAME")

    client = AzureOpenAI(
        api_version=api_version,
        azure_endpoint=azure_endpoint,
        api_key=api_key,
    )

    response = client.embeddings.create(input=args, model=deployment)
    return [item.embedding for item in response.data]


def _test():
    # messages = [
    #     {"role": "system", "content": "英訳せよ"},
    #     {"role": "user", "content": "これはテストです"},
    # ]
    # response = request_to_chat_openai(messages=messages, model="gpt-4o", is_json=False)
    # print(response)
    # print(request_to_embed("Hello", "text-embedding-3-large"))
    print(request_to_azure_embed("Hello", "text-embedding-3-large"))


if __name__ == "__main__":
    _test()
    _test()<|MERGE_RESOLUTION|>--- conflicted
+++ resolved
@@ -3,16 +3,9 @@
 
 import openai
 from dotenv import load_dotenv
-<<<<<<< HEAD
 from openai import AzureOpenAI, OpenAI
-=======
-from langchain.embeddings import OpenAIEmbeddings  # FIXME: Issue #58
-from openai import AzureOpenAI
 from tenacity import retry, retry_if_exception_type, stop_after_attempt, wait_exponential
 
-# from langchain_openai import AzureOpenAIEmbeddings
-
->>>>>>> 29f9a71e
 
 DOTENV_PATH = os.path.abspath(os.path.join(os.path.dirname(__file__), "../../../../.env"))
 load_dotenv(DOTENV_PATH)
