"use client";

import { initialLabellingPrompt } from "@/app/create/initialLabellingPrompt";
import { mergeLabellingPrompt } from "@/app/create/mergeLabellingPrompt";
import { overviewPrompt } from "@/app/create/overviewPrompt";
import { type CsvData, parseCsv } from "@/app/create/parseCsv";
import { Header } from "@/components/Header";
import { Checkbox } from "@/components/ui/checkbox";
import {
  FileUploadDropzone,
  FileUploadList,
  FileUploadRoot,
} from "@/components/ui/file-upload";
import { toaster } from "@/components/ui/toaster";
import {
  Box,
  Button,
  Field,
  HStack,
  Heading,
  Input,
  NativeSelect,
  Presence,
  Tabs,
  Text,
  Textarea,
  VStack,
  useDisclosure,
} from "@chakra-ui/react";
import { ChevronRightIcon, DownloadIcon } from "lucide-react";
import Link from "next/link";
import { useRouter } from "next/navigation";
import { useState } from "react";
import { v4 } from "uuid";
import { extractionPrompt } from "./extractionPrompt";

interface SpreadsheetComment {
  id?: string;
  comment: string;
  source?: string | null;
  url?: string | null;
}

export default function Page() {
<<<<<<< HEAD
  const router = useRouter()
  const { open, onToggle } = useDisclosure()
  const [loading, setLoading] = useState<boolean>(false)
  const [input, setInput] = useState<string>(v4())
  const [importedId, setImportedId] = useState<string>('')
  const [question, setQuestion] = useState<string>('')
  const [intro, setIntro] = useState<string>('')
  const [csv, setCsv] = useState<File | null>(null)
  const [inputType, setInputType] = useState<'file' | 'spreadsheet'>('file')
  const [spreadsheetUrl, setSpreadsheetUrl] = useState<string>('')
  const [spreadsheetImported, setSpreadsheetImported] = useState<boolean>(false)
  const [spreadsheetLoading, setSpreadsheetLoading] = useState<boolean>(false)
  const [spreadsheetData, setSpreadsheetData] = useState<SpreadsheetComment[]>([])
  const [model, setModel] = useState<string>('gpt-4o-mini')
  const [clusterLv1, setClusterLv1] = useState<number>(5)
  const [clusterLv2, setClusterLv2] = useState<number>(50)
  const [workers, setWorkers] = useState<number>(30)
  const [extraction, setExtraction] = useState<string>(extractionPrompt)
  const [initialLabelling, setInitialLabelling] = useState<string>(initialLabellingPrompt)
  const [mergeLabelling, setMergeLabelling] = useState<string>(mergeLabellingPrompt)
  const [overview, setOverview] = useState<string>(overviewPrompt)
  const [isPubcomMode, setIsPubcomMode] = useState<boolean>(true)
  const [csvColumns, setCsvColumns] = useState<string[]>([])
  const [selectedCommentColumn, setSelectedCommentColumn] = useState<string>('')
  const [recommendedClusters, setRecommendedClusters] = useState<{ lv1: number, lv2: number } | null>(null)
=======
  const router = useRouter();
  const { open, onToggle } = useDisclosure();
  const [loading, setLoading] = useState<boolean>(false);
  const [input, setInput] = useState<string>(v4());
  const [importedId, setImportedId] = useState<string>("");
  const [question, setQuestion] = useState<string>("");
  const [intro, setIntro] = useState<string>("");
  const [csv, setCsv] = useState<File | null>(null);
  const [inputType, setInputType] = useState<"file" | "spreadsheet">("file");
  const [spreadsheetUrl, setSpreadsheetUrl] = useState<string>("");
  const [spreadsheetImported, setSpreadsheetImported] =
    useState<boolean>(false);
  const [spreadsheetLoading, setSpreadsheetLoading] = useState<boolean>(false);
  const [spreadsheetData, setSpreadsheetData] = useState<SpreadsheetComment[]>(
    [],
  );
  const [model, setModel] = useState<string>("gpt-4o-mini");
  const [clusterLv1, setClusterLv1] = useState<number>(5);
  const [clusterLv2, setClusterLv2] = useState<number>(50);
  const [workers, setWorkers] = useState<number>(30);
  const [extraction, setExtraction] = useState<string>(extractionPrompt);
  const [initialLabelling, setInitialLabelling] = useState<string>(
    initialLabellingPrompt,
  );
  const [mergeLabelling, setMergeLabelling] =
    useState<string>(mergeLabellingPrompt);
  const [overview, setOverview] = useState<string>(overviewPrompt);
  const [isPubcomMode, setIsPubcomMode] = useState<boolean>(true);
  const [csvColumns, setCsvColumns] = useState<string[]>([]);
  const [selectedCommentColumn, setSelectedCommentColumn] =
    useState<string>("");
  const [autoAdjusted, setAutoAdjusted] = useState<boolean>(false);
>>>>>>> 7d5bc39d

  // IDのバリデーション関数
  const isValidId = (id: string): boolean => {
    return /^[a-z0-9](?:[a-z0-9-]*[a-z0-9])?$/.test(id) && id.length <= 255;
  };

  // IDのバリデーション結果を状態として持つ
  const [isIdValid, setIsIdValid] = useState<boolean>(true);

  // 入力変更時にバリデーションを実行
  const handleIdChange = (e: React.ChangeEvent<HTMLInputElement>) => {
    const newId = e.target.value;
    setInput(newId);
    setIsIdValid(isValidId(newId));
  };

<<<<<<< HEAD
  const calculateRecommendedClusters = (commentCount: number) => {
    const lv1 = Math.max(2, Math.min(10, Math.round(Math.cbrt(commentCount))))
    const lv2 = Math.max(2, Math.min(1000, Math.round(lv1 * lv1)))
    
    return { lv1, lv2 }
  }

  const canImport = spreadsheetUrl.trim() && isIdValid && !spreadsheetImported
=======
  const canImport = spreadsheetUrl.trim() && isIdValid && !spreadsheetImported;
>>>>>>> 7d5bc39d

  async function importSpreadsheet() {
    if (!canImport) {
      toaster.create({
        type: "error",
        title: "入力エラー",
        description: !isIdValid
          ? "IDは英小文字、数字、ハイフンのみ使用できます"
          : "スプレッドシートのURLを入力してください",
      });
      return;
    }

    setSpreadsheetLoading(true);
    try {
      const response = await fetch(
        `${process.env.NEXT_PUBLIC_API_BASEPATH}/admin/spreadsheet/import`,
        {
          method: "POST",
          headers: {
            "x-api-key": process.env.NEXT_PUBLIC_ADMIN_API_KEY || "",
            "Content-Type": "application/json",
          },
          body: JSON.stringify({
            url: spreadsheetUrl,
            file_name: input,
          }),
        },
      );

      if (!response.ok) {
        const errorData = await response.json();
        throw new Error(errorData.detail || "不明なエラーが発生しました");
      }

      await response.json();

      setImportedId(input);

      // スプレッドシートのデータを取得
      const commentResponse = await fetch(
        `${process.env.NEXT_PUBLIC_API_BASEPATH}/admin/spreadsheet/data/${input}`,
        {
          headers: {
            "x-api-key": process.env.NEXT_PUBLIC_ADMIN_API_KEY || "",
          },
        },
      );

      if (!commentResponse.ok) {
        throw new Error("スプレッドシートデータの取得に失敗しました");
      }

      const commentData = await commentResponse.json();
      setSpreadsheetData(commentData.comments);

      if (commentData.comments.length > 0) {
        const columns = Object.keys(commentData.comments[0]);
        setCsvColumns(columns);
        if (columns.includes("comment")) {
          setSelectedCommentColumn("comment");
        }
      }

      if (commentData.comments.length > 0) {
        setCsvColumns(Object.keys(commentData.comments[0]));
      }
<<<<<<< HEAD
      
      setRecommendedClusters(calculateRecommendedClusters(commentData.comments.length))
      
=======

>>>>>>> 7d5bc39d
      toaster.create({
        type: "success",
        title: "成功",
        description: `スプレッドシートのデータ ${commentData.comments.length} 件を取得しました`,
      });
      setSpreadsheetImported(true);
    } catch (e) {
      console.error(e);

      // エラーメッセージを解析して、より適切な短いメッセージに変換
      const errorMessage =
        e instanceof Error ? e.message : "不明なエラーが発生しました";
      let displayErrorMessage = "";

      // URLやアクセス権限のエラー
      if (
        errorMessage.includes("Unauthorized") ||
        errorMessage.includes("401")
      ) {
        displayErrorMessage =
          "スプレッドシートへのアクセス権限がありません。公開設定を確認してください。";
      }
      // 存在しないシートなど
      else if (
        errorMessage.includes("404") ||
        errorMessage.includes("Not Found")
      ) {
        displayErrorMessage =
          "スプレッドシートが見つかりません。URLを確認してください。";
      }
      // スプレッドシート形式の問題
      else if (
        errorMessage.includes("comment") ||
        errorMessage.includes("カラム")
      ) {
        displayErrorMessage =
          "スプレッドシートの形式が正しくありません。commentカラムが必要です。";
      }
      // その他のエラー
      else {
        displayErrorMessage =
          "スプレッドシートの取得に失敗しました。URLと公開設定を確認してください。";
      }

      toaster.create({
        type: "error",
        title: "データ取得エラー",
        description: displayErrorMessage,
      });
      setSpreadsheetImported(false);
    } finally {
      setSpreadsheetLoading(false);
    }
  }

  async function onSubmit() {
    setLoading(true);

    const commonCheck = [
      /^[a-z0-9](?:[a-z0-9-]*[a-z0-9])?$/.test(input),
      question.length > 0,
      intro.length > 0,
      clusterLv1 > 0,
      clusterLv2 > 0,
      model.length > 0,
      extraction.length > 0,
    ].every(Boolean);

    const sourceCheck =
      (inputType === "file" && !!csv) ||
      (inputType === "spreadsheet" && spreadsheetImported);

    if (!commonCheck || !sourceCheck) {
      toaster.create({
        type: "error",
        title: "入力エラー",
        description: "全ての項目が入力されているか確認してください",
      });
      setLoading(false);
      return;
    }
    if (csvColumns.length > 0 && !selectedCommentColumn) {
      toaster.create({
        type: "error",
        title: "カラム未選択",
        description: "コメントカラムを選択してください",
      });
      setLoading(false);
      return;
    }

    let comments: CsvData[] = [];
    try {
      if (inputType === "file" && csv) {
        const parsed = await parseCsv(csv);
        comments = parsed.map((row, index) => ({
          id: `csv-${index + 1}`,
          comment: (row as unknown as Record<string, unknown>)[
            selectedCommentColumn
          ] as string,
          source: null,
          url: null,
        }));
        if (comments.length < clusterLv2) {
          const confirmProceed = window.confirm(
            `csvファイルの行数 (${comments.length}) が設定された意見グループ数 (${clusterLv2}) を下回っています。このまま続けますか？
    \n※コメントから抽出される意見が設定された意見グループ数に満たない場合、処理中にエラーになる可能性があります（一つのコメントから複数の意見が抽出されることもあるため、問題ない場合もあります）。
    \n意見グループ数を変更する場合は、「AI詳細設定」を開いてください。`,
          );
          if (!confirmProceed) {
            setLoading(false);
            return;
          }
        }
      } else if (inputType === "spreadsheet" && spreadsheetImported) {
        comments = spreadsheetData.map((row, index) => ({
          id: row.id || `spreadsheet-${index + 1}`,
          comment: (row as unknown as Record<string, unknown>)[
            selectedCommentColumn
          ] as string,
          source: row.source || null,
          url: row.url || null,
        }));
      }
    } catch (e) {
      toaster.create({
        type: "error",
        title: "データの読み込みに失敗しました",
        description: e as string,
      });
      setLoading(false);
      return;
    }

    try {
      const payload = {
        input,
        question,
        intro,
        comments,
        cluster: [clusterLv1, clusterLv2],
        model,
        workers,
        prompt: {
          extraction,
          initialLabelling,
          mergeLabelling,
          overview,
        },
        is_pubcom: isPubcomMode,
      };

      console.log("送信されるJSON:", payload);

      const response = await fetch(
        `${process.env.NEXT_PUBLIC_API_BASEPATH}/admin/reports`,
        {
          method: "POST",
          headers: {
            "x-api-key": process.env.NEXT_PUBLIC_ADMIN_API_KEY || "",
            "Content-Type": "application/json",
          },
          body: JSON.stringify({
            input,
            question,
            intro,
            comments,
            cluster: [clusterLv1, clusterLv2],
            model,
            workers,
            prompt: {
              extraction,
              initialLabelling,
              mergeLabelling,
              overview,
            },
            is_pubcom: isPubcomMode,
            inputType,
          }),
        },
      );
      if (!response.ok) {
        throw new Error(response.statusText);
      }
      toaster.create({
        duration: 5000,
        type: "success",
        title: "レポート作成を開始しました",
      });
      router.replace("/");
    } catch (e) {
      console.error(e);
      toaster.create({
        duration: 5000,
        type: "error",
        title: "レポート作成に失敗しました",
        description: "問題が解決しない場合は開発者に問い合わせください",
      });
    } finally {
      setLoading(false);
    }
  }
  const handleTabValueChange = (details: { value: string }) => {
    const newType = details.value as "file" | "spreadsheet";
    setInputType(newType);

    if (newType === "file" && csv) {
      // CSVのカラムを再構築
      parseCsv(csv).then((parsed) => {
        if (parsed.length > 0) {
          const columns = Object.keys(parsed[0]);
          setCsvColumns(columns);
          if (columns.includes("comment")) {
            setSelectedCommentColumn("comment");
          }
          setRecommendedClusters(calculateRecommendedClusters(parsed.length))
        }
      });
    } else if (newType === "spreadsheet" && spreadsheetData.length > 0) {
      // スプレッドシートのカラムを再構築
      const columns = Object.keys(spreadsheetData[0]);
      setCsvColumns(columns);
      if (columns.includes("comment")) {
        setSelectedCommentColumn("comment");
      }
      setRecommendedClusters(calculateRecommendedClusters(spreadsheetData.length))
    } else {
      // データがない場合はカラムリセット
<<<<<<< HEAD
      setCsvColumns([])
      setSelectedCommentColumn('')
      setRecommendedClusters(null)
=======
      setCsvColumns([]);
      setSelectedCommentColumn("");
>>>>>>> 7d5bc39d
    }
  };

  return (
    <div className={"container"}>
      <Header />
      <Box mx={"auto"} maxW={"800px"}>
        <Heading textAlign={"center"} my={10}>
          新しいレポートを作成する
        </Heading>
        <VStack gap={5}>
          <Field.Root>
            <Field.Label>タイトル</Field.Label>
            <Input
              value={question}
              onChange={(e) => setQuestion(e.target.value)}
              placeholder="例：人類が人工知能を開発・展開する上で、最優先すべき課題は何でしょうか？"
            />
            <Field.HelperText>レポートのタイトルを記載します</Field.HelperText>
          </Field.Root>
          <Field.Root>
            <Field.Label>調査概要</Field.Label>
            <Input
              value={intro}
              onChange={(e) => setIntro(e.target.value)}
              placeholder="例：このAI生成レポートは、パブリックコメントにおいて寄せられた意見に基づいています。"
            />
            <Field.HelperText>
              コメントの集計期間や、コメントの収集元など、調査の概要を記載します
            </Field.HelperText>
          </Field.Root>
          <Field.Root>
            <Field.Label>入力データ</Field.Label>
            <Tabs.Root
              defaultValue="file"
              value={inputType}
              onValueChange={handleTabValueChange}
              variant="enclosed"
              width="100%"
            >
              <Tabs.List>
                <Tabs.Trigger value="file">CSVファイル</Tabs.Trigger>
                <Tabs.Trigger value="spreadsheet">
                  Googleスプレッドシート
                </Tabs.Trigger>
                <Tabs.Indicator />
              </Tabs.List>

              <Box p={4}>
                <Tabs.Content value="file">
                  <VStack alignItems="stretch" w="full">
                    <Link
                      href="/sample_comments.csv"
                      download
                      style={{
                        display: "inline-flex",
                        alignItems: "center",
                        gap: "4px",
                        marginLeft: "8px",
                        textDecoration: "underline",
                        fontSize: "0.8rem",
                      }}
                    >
                      <DownloadIcon size={14} />
                      サンプルCSVをダウンロード
                    </Link>
                    <FileUploadRoot
                      w={"full"}
                      alignItems="stretch"
                      accept={["text/csv"]}
                      inputProps={{ multiple: false }}
                      onFileChange={async (e) => {
                        const file = e.acceptedFiles[0];
                        setCsv(file);
                        if (file) {
                          const parsed = await parseCsv(file);
                          if (parsed.length > 0) {
                            const columns = Object.keys(parsed[0]);
                            setCsvColumns(columns);
                            if (columns.includes("comment")) {
                              setSelectedCommentColumn("comment");
                            }
                            setRecommendedClusters(calculateRecommendedClusters(parsed.length))
                          }
                        }
                      }}
                    >
                      <Box
                        opacity={csv ? 0.5 : 1}
                        pointerEvents={csv ? "none" : "auto"}
                      >
                        <FileUploadDropzone
                          label="分析するコメントファイルを選択してください"
                          description=".csv"
                        />
                      </Box>
                      <FileUploadList
                        clearable={true}
                        onRemove={() => {
                          setCsv(null)
                          setCsvColumns([])
                          setSelectedCommentColumn('')
                          setRecommendedClusters(null)
                        }}
                      />
                    </FileUploadRoot>
                    {csvColumns.length > 0 && (
                      <Field.Root mt={4}>
                        <Field.Label>コメントカラム選択</Field.Label>
                        <NativeSelect.Root w={"60%"}>
                          <NativeSelect.Field
                            value={selectedCommentColumn}
                            onChange={(e) =>
                              setSelectedCommentColumn(e.target.value)
                            }
                          >
                            <option value="">選択してください</option>
                            {csvColumns.map((col) => (
                              <option key={col} value={col}>
                                {col}
                              </option>
                            ))}
                          </NativeSelect.Field>
                          <NativeSelect.Indicator />
                        </NativeSelect.Root>
                        <Field.HelperText>
                          分析対象のコメントが含まれるカラムを選んでください（それ以外のカラムは無視されます）。
                        </Field.HelperText>
                      </Field.Root>
                    )}
                    
                    {recommendedClusters && (
                      <Field.Root mt={4}>
                        <Field.Label>おすすめクラスタ数設定</Field.Label>
                        <HStack>
                          <Text>
                            {recommendedClusters.lv1}→{recommendedClusters.lv2}
                          </Text>
                          <Button 
                            onClick={() => {
                              setClusterLv1(recommendedClusters.lv1)
                              setClusterLv2(recommendedClusters.lv2)
                            }}
                            size="sm"
                            colorScheme="blue"
                          >
                            この設定にする
                          </Button>
                        </HStack>
                        <Field.HelperText>
                          コメント数に基づいた推奨クラスタ数です。「AI詳細設定」でも変更できます。
                        </Field.HelperText>
                      </Field.Root>
                    )}
                  </VStack>
                </Tabs.Content>

                <Tabs.Content value="spreadsheet">
                  <VStack alignItems="stretch" w="full" gap={4}>
                    <Field.Root>
                      <Field.Label>スプレッドシートURL</Field.Label>
                      <HStack
                        w="full"
                        flexDir={["column", "column", "row"]}
                        alignItems={["stretch", "stretch", "center"]}
                        gap={[2, 2, 4]}
                      >
                        <Input
                          flex="1"
                          value={spreadsheetUrl}
                          onChange={(e) => setSpreadsheetUrl(e.target.value)}
                          placeholder="https://docs.google.com/spreadsheets/d/xxxxxxxxxxxx/edit"
                          disabled={spreadsheetImported} // インポート済みの場合はURL入力も無効化
                        />
                        <Button
                          onClick={importSpreadsheet}
                          loading={spreadsheetLoading}
                          disabled={!canImport}
                          whiteSpace="nowrap"
                          width={["full", "full", "auto"]}
                        >
                          {spreadsheetImported ? "取得済み" : "データを取得"}
                        </Button>
                      </HStack>
                      <Field.HelperText>
                        公開されているGoogleスプレッドシートのURLを入力してください
                        <br />
                      </Field.HelperText>
                      {csvColumns.length > 0 && (
                        <Field.Root mt={4}>
                          <Field.Label>コメントカラム選択</Field.Label>
                          <NativeSelect.Root w={"60%"}>
                            <NativeSelect.Field
                              value={selectedCommentColumn}
                              onChange={(e) =>
                                setSelectedCommentColumn(e.target.value)
                              }
                            >
                              <option value="">選択してください</option>
                              {csvColumns.map((col) => (
                                <option key={col} value={col}>
                                  {col}
                                </option>
                              ))}
                            </NativeSelect.Field>
                            <NativeSelect.Indicator />
                          </NativeSelect.Root>
                          <Field.HelperText>
                            分析対象のコメントが含まれるカラムを選んでください（それ以外のカラムは無視されます）。
                          </Field.HelperText>
                        </Field.Root>
                      )}
<<<<<<< HEAD
                      
                      {recommendedClusters && (
                        <Field.Root mt={4}>
                          <Field.Label>おすすめクラスタ数設定</Field.Label>
                          <HStack>
                            <Text>
                              {recommendedClusters.lv1}→{recommendedClusters.lv2}
                            </Text>
                            <Button 
                              onClick={() => {
                                setClusterLv1(recommendedClusters.lv1)
                                setClusterLv2(recommendedClusters.lv2)
                              }}
                              size="sm"
                              colorScheme="blue"
                            >
                              この設定にする
                            </Button>
                          </HStack>
                          <Field.HelperText>
                            コメント数に基づいた推奨クラスタ数です。「AI詳細設定」でも変更できます。
                          </Field.HelperText>
                        </Field.Root>
                      )}

=======
>>>>>>> 7d5bc39d
                    </Field.Root>
                    {spreadsheetImported && (
                      <Text color="green.500" fontSize="sm">
                        スプレッドシートのデータ {spreadsheetData.length}{" "}
                        件を取得しました
                      </Text>
                    )}

                    {/* スプレッドシートデータ再取得のためのボタンを追加 */}
                    {spreadsheetImported && (
                      <Button
                        onClick={async () => {
                          try {
                            setSpreadsheetLoading(true);
                            // サーバー側のデータを削除するAPI呼び出し - インポート時のIDを使用
                            const response = await fetch(
                              `${process.env.NEXT_PUBLIC_API_BASEPATH}/admin/inputs/${importedId}`,
                              {
                                method: "DELETE",
                                headers: {
                                  "x-api-key":
                                    process.env.NEXT_PUBLIC_ADMIN_API_KEY || "",
                                },
                              },
                            );

                            if (!response.ok) {
                              throw new Error("データのクリアに失敗しました");
                            }

                            toaster.create({
                              type: "success",
                              title: "成功",
                              description: "データをクリアしました",
                            });
                          } catch (e) {
                            console.error(e);
                            toaster.create({
                              type: "warning",
                              title: "警告",
                              description:
                                "サーバー側のデータクリアに失敗しましたが、入力をリセットしました",
                            });
                          } finally {
                            // UIの状態をリセット
                            setSpreadsheetImported(false);
                            setSpreadsheetData([]);
                            setSpreadsheetLoading(false);
                            setImportedId("");
                            setSpreadsheetUrl("");
                            setSelectedCommentColumn("");
                            setCsvColumns([]);
                          }
                        }}
                        colorScheme="red"
                        variant="outline"
                        size="sm"
                        loading={spreadsheetLoading}
                        loadingText="クリア中..."
                      >
                        データをクリアして再入力
                      </Button>
                    )}
                  </VStack>
                </Tabs.Content>
              </Box>
            </Tabs.Root>
          </Field.Root>
          <HStack justify={"flex-end"} w={"full"}>
            <Button onClick={onToggle} variant={"outline"} w={"200px"}>
              AI詳細設定 (オプション)
            </Button>
          </HStack>
          <Presence present={open} w={"full"}>
            <VStack gap={10}>
              <Field.Root>
                <Field.Label>ID</Field.Label>
                <Input
                  w={"40%"}
                  value={input}
                  onChange={handleIdChange}
                  placeholder="例：example"
                  aria-invalid={!isIdValid}
                  borderColor={!isIdValid ? "red.300" : undefined}
                  _hover={!isIdValid ? { borderColor: "red.400" } : undefined}
                />
                {!isIdValid && (
                  <Text color="red.500" fontSize="sm" mt={1}>
                    IDは英小文字、数字、ハイフンのみ使用できます
                  </Text>
                )}
                <Field.HelperText>
                  英字小文字と数字とハイフンのみ(URLで利用されます)
                </Field.HelperText>
              </Field.Root>
              <Field.Root>
                <Checkbox
                  checked={isPubcomMode}
                  onCheckedChange={(details) => {
                    const { checked } = details;
                    if (checked === "indeterminate") return;
                    setIsPubcomMode(checked);
                  }}
                >
                  csv出力モード
                </Checkbox>
                <Field.HelperText>
                  元のコメントと要約された意見をCSV形式で出力します。完成したCSVファイルはレポート一覧ページからダウンロードできます。
                </Field.HelperText>
              </Field.Root>
              <Field.Root>
                <Field.Label>意見グループ数</Field.Label>
                <HStack w={"100%"}>
                  <Button
                    onClick={() => {
                      setClusterLv1(Math.max(2, clusterLv1 - 1));
                    }}
                    variant="outline"
                  >
                    -
                  </Button>
                  <Input
                    type="number"
                    value={clusterLv1.toString()}
                    min={2}
                    max={20}
                    onChange={(e) => {
                      const v = Number(e.target.value);
                      if (!Number.isNaN(v)) {
                        const newClusterLv1 = Math.max(2, Math.min(20, v));
                        setClusterLv1(newClusterLv1);

                        // 第一階層のクラスタ数 * 2 > 第二階層のクラスタ数の場合のみ、第二階層の値を更新
                        const newClusterLv2 = newClusterLv1 * 2;
                        if (newClusterLv2 > clusterLv2) {
                          setClusterLv2(newClusterLv2);
                          setAutoAdjusted(true);
                        }
                      }
                    }}
                  />
                  <Button
                    onClick={() => {
                      const newClusterLv1 = Math.min(20, clusterLv1 + 1);
                      setClusterLv1(newClusterLv1);

                      // 第一階層のクラスタ数 * 2 > 第二階層のクラスタ数の場合のみ、第二階層の値を更新
                      const newClusterLv2 = newClusterLv1 * 2;
                      if (newClusterLv2 > clusterLv2) {
                        setClusterLv2(newClusterLv2);
                        setAutoAdjusted(true);
                      }
                    }}
                    variant="outline"
                  >
                    +
                  </Button>
                  <ChevronRightIcon width="100px" />
                  <Button
                    onClick={() => {
                      const newClusterLv2 = Math.max(2, clusterLv2 - 1);
                      setClusterLv2(newClusterLv2);

                      // 第二階層の値が第一階層の値の2倍未満の場合は自動調整
                      if (newClusterLv2 < clusterLv1 * 2) {
                        const adjustedValue = clusterLv1 * 2;
                        setClusterLv2(adjustedValue);
                        setAutoAdjusted(true);
                      } else {
                        setAutoAdjusted(false);
                      }
                    }}
                    variant="outline"
                  >
                    -
                  </Button>
                  <Input
                    type="number"
                    value={clusterLv2.toString()}
                    min={2}
                    max={1000}
                    onChange={(e) => {
                      // 入力中も最大値を制限
                      const inputValue = e.target.value;
                      if (inputValue === "") {
                        return; // 空の入力は無視
                      }

                      const v = Number(inputValue);
                      if (!Number.isNaN(v)) {
                        // 最大値を1000に制限
                        const limitedValue = Math.min(1000, v);
                        setClusterLv2(limitedValue);
                      }
                    }}
                    onBlur={(e) => {
                      // フォーカスが外れたときに値の検証と自動調整を行う
                      const v = Number(e.target.value);
                      if (!Number.isNaN(v)) {
                        let newValue = Math.max(2, Math.min(1000, v));

                        // 第二階層の値が第一階層の値の2倍未満の場合は自動調整
                        if (newValue < clusterLv1 * 2) {
                          newValue = clusterLv1 * 2;
                          setClusterLv2(newValue);
                          setAutoAdjusted(true);
                        } else {
                          setAutoAdjusted(false);
                        }
                      }
                    }}
                  />
                  <Button
                    onClick={() => {
                      const newClusterLv2 = Math.min(1000, clusterLv2 + 1);
                      setClusterLv2(newClusterLv2);

                      // 第二階層の値が第一階層の値の2倍未満の場合は自動調整
                      if (newClusterLv2 < clusterLv1 * 2) {
                        const adjustedValue = clusterLv1 * 2;
                        setClusterLv2(adjustedValue);
                        setAutoAdjusted(true);
                      } else {
                        setAutoAdjusted(false);
                      }
                    }}
                    variant="outline"
                  >
                    +
                  </Button>
                </HStack>
                <Field.HelperText>
                  階層ごとの意見グループ生成数です。
                </Field.HelperText>
                {autoAdjusted && (
                  <Text color="orange.500" fontSize="sm" mt={2}>
                    第2階層の意見グループ数が自動調整されました。第2階層の意見グループ数は第1階層の意見グループ数の2倍以上に設定してください。
                  </Text>
                )}
              </Field.Root>
              <Field.Root>
                <Field.Label>並列実行数</Field.Label>
                <HStack>
                  <Button
                    onClick={() => {
                      setWorkers(Math.max(1, workers - 1));
                    }}
                    variant="outline"
                  >
                    -
                  </Button>
                  <Input
                    type="number"
                    value={workers.toString()}
                    min={1}
                    max={100}
                    onChange={(e) => {
                      const v = Number(e.target.value);
                      if (!Number.isNaN(v)) {
                        setWorkers(Math.max(1, Math.min(100, v)));
                      }
                    }}
                  />
                  <Button
                    onClick={() => {
                      setWorkers(Math.min(100, workers + 1));
                    }}
                    variant="outline"
                  >
                    +
                  </Button>
                </HStack>
                <Field.HelperText>
                  OpenAI
                  APIの並列実行数です。値を大きくすることでレポート出力が速くなりますが、OpenAIアカウントのTierによってはレートリミットの上限に到達し、レポート出力が失敗する可能性があります。
                </Field.HelperText>
              </Field.Root>
              <Field.Root>
                <Field.Label>AIモデル</Field.Label>
                <NativeSelect.Root w={"40%"}>
                  <NativeSelect.Field
                    value={model}
                    onChange={(e) => setModel(e.target.value)}
                  >
                    <option value={"gpt-4o-mini"}>OpenAI GPT-4o mini</option>
                    <option value={"gpt-4o"}>OpenAI GPT-4o</option>
                    <option value={"o3-mini"}>OpenAI o3-mini</option>
                  </NativeSelect.Field>
                  <NativeSelect.Indicator />
                </NativeSelect.Root>
                <Field.HelperText>
                  {model === "gpt-4o-mini" &&
                    "GPT-4o mini：最も安価に利用できるモデルです。価格の詳細はOpenAIが公開しているAPI料金のページをご参照ください。"}
                  {model === "gpt-4o" &&
                    "GPT-4o：gpt-4o-miniと比較して高性能なモデルです。性能は高くなりますが、gpt-4o-miniと比較してOpenAI APIの料金は高くなります。"}
                  {model === "o3-mini" &&
                    "o3-mini：gpt-4oよりも高度な推論能力を備えたモデルです。性能はより高くなりますが、gpt-4oと比較してOpenAI APIの料金は高くなります。"}
                </Field.HelperText>
              </Field.Root>
              <Field.Root>
                <Field.Label>抽出プロンプト</Field.Label>
                <Textarea
                  h={"150px"}
                  value={extraction}
                  onChange={(e) => setExtraction(e.target.value)}
                />
                <Field.HelperText>
                  AIに提示する抽出プロンプトです(通常は変更不要です)
                </Field.HelperText>
              </Field.Root>
              <Field.Root>
                <Field.Label>初期ラベリングプロンプト</Field.Label>
                <Textarea
                  h={"150px"}
                  value={initialLabelling}
                  onChange={(e) => setInitialLabelling(e.target.value)}
                />
                <Field.HelperText>
                  AIに提示する初期ラベリングプロンプトです(通常は変更不要です)
                </Field.HelperText>
              </Field.Root>
              <Field.Root>
                <Field.Label>統合ラベリングプロンプト</Field.Label>
                <Textarea
                  h={"150px"}
                  value={mergeLabelling}
                  onChange={(e) => setMergeLabelling(e.target.value)}
                />
                <Field.HelperText>
                  AIに提示する統合ラベリングプロンプトです(通常は変更不要です)
                </Field.HelperText>
              </Field.Root>
              <Field.Root>
                <Field.Label>要約プロンプト</Field.Label>
                <Textarea
                  h={"150px"}
                  value={overview}
                  onChange={(e) => setOverview(e.target.value)}
                />
                <Field.HelperText>
                  AIに提示する要約プロンプトです(通常は変更不要です)
                </Field.HelperText>
              </Field.Root>
            </VStack>
          </Presence>
          <Button
            mt={10}
            className={"gradientBg shadow"}
            size={"2xl"}
            w={"300px"}
            onClick={onSubmit}
            loading={loading}
          >
            レポート作成を開始
          </Button>
        </VStack>
      </Box>
    </div>
  );
}<|MERGE_RESOLUTION|>--- conflicted
+++ resolved
@@ -42,33 +42,6 @@
 }
 
 export default function Page() {
-<<<<<<< HEAD
-  const router = useRouter()
-  const { open, onToggle } = useDisclosure()
-  const [loading, setLoading] = useState<boolean>(false)
-  const [input, setInput] = useState<string>(v4())
-  const [importedId, setImportedId] = useState<string>('')
-  const [question, setQuestion] = useState<string>('')
-  const [intro, setIntro] = useState<string>('')
-  const [csv, setCsv] = useState<File | null>(null)
-  const [inputType, setInputType] = useState<'file' | 'spreadsheet'>('file')
-  const [spreadsheetUrl, setSpreadsheetUrl] = useState<string>('')
-  const [spreadsheetImported, setSpreadsheetImported] = useState<boolean>(false)
-  const [spreadsheetLoading, setSpreadsheetLoading] = useState<boolean>(false)
-  const [spreadsheetData, setSpreadsheetData] = useState<SpreadsheetComment[]>([])
-  const [model, setModel] = useState<string>('gpt-4o-mini')
-  const [clusterLv1, setClusterLv1] = useState<number>(5)
-  const [clusterLv2, setClusterLv2] = useState<number>(50)
-  const [workers, setWorkers] = useState<number>(30)
-  const [extraction, setExtraction] = useState<string>(extractionPrompt)
-  const [initialLabelling, setInitialLabelling] = useState<string>(initialLabellingPrompt)
-  const [mergeLabelling, setMergeLabelling] = useState<string>(mergeLabellingPrompt)
-  const [overview, setOverview] = useState<string>(overviewPrompt)
-  const [isPubcomMode, setIsPubcomMode] = useState<boolean>(true)
-  const [csvColumns, setCsvColumns] = useState<string[]>([])
-  const [selectedCommentColumn, setSelectedCommentColumn] = useState<string>('')
-  const [recommendedClusters, setRecommendedClusters] = useState<{ lv1: number, lv2: number } | null>(null)
-=======
   const router = useRouter();
   const { open, onToggle } = useDisclosure();
   const [loading, setLoading] = useState<boolean>(false);
@@ -100,8 +73,8 @@
   const [csvColumns, setCsvColumns] = useState<string[]>([]);
   const [selectedCommentColumn, setSelectedCommentColumn] =
     useState<string>("");
+  const [recommendedClusters, setRecommendedClusters] = useState<{ lv1: number, lv2: number } | null>(null);
   const [autoAdjusted, setAutoAdjusted] = useState<boolean>(false);
->>>>>>> 7d5bc39d
 
   // IDのバリデーション関数
   const isValidId = (id: string): boolean => {
@@ -118,18 +91,14 @@
     setIsIdValid(isValidId(newId));
   };
 
-<<<<<<< HEAD
   const calculateRecommendedClusters = (commentCount: number) => {
-    const lv1 = Math.max(2, Math.min(10, Math.round(Math.cbrt(commentCount))))
-    const lv2 = Math.max(2, Math.min(1000, Math.round(lv1 * lv1)))
+    const lv1 = Math.max(2, Math.min(10, Math.round(Math.cbrt(commentCount))));
+    const lv2 = Math.max(2, Math.min(1000, Math.round(lv1 * lv1)));
     
-    return { lv1, lv2 }
-  }
-
-  const canImport = spreadsheetUrl.trim() && isIdValid && !spreadsheetImported
-=======
+    return { lv1, lv2 };
+  };
+
   const canImport = spreadsheetUrl.trim() && isIdValid && !spreadsheetImported;
->>>>>>> 7d5bc39d
 
   async function importSpreadsheet() {
     if (!canImport) {
@@ -197,13 +166,9 @@
       if (commentData.comments.length > 0) {
         setCsvColumns(Object.keys(commentData.comments[0]));
       }
-<<<<<<< HEAD
       
-      setRecommendedClusters(calculateRecommendedClusters(commentData.comments.length))
-      
-=======
-
->>>>>>> 7d5bc39d
+      setRecommendedClusters(calculateRecommendedClusters(commentData.comments.length));
+
       toaster.create({
         type: "success",
         title: "成功",
@@ -429,17 +394,12 @@
       if (columns.includes("comment")) {
         setSelectedCommentColumn("comment");
       }
-      setRecommendedClusters(calculateRecommendedClusters(spreadsheetData.length))
+      setRecommendedClusters(calculateRecommendedClusters(spreadsheetData.length));
     } else {
       // データがない場合はカラムリセット
-<<<<<<< HEAD
-      setCsvColumns([])
-      setSelectedCommentColumn('')
-      setRecommendedClusters(null)
-=======
       setCsvColumns([]);
       setSelectedCommentColumn("");
->>>>>>> 7d5bc39d
+      setRecommendedClusters(null);
     }
   };
 
@@ -652,7 +612,6 @@
                           </Field.HelperText>
                         </Field.Root>
                       )}
-<<<<<<< HEAD
                       
                       {recommendedClusters && (
                         <Field.Root mt={4}>
@@ -678,8 +637,6 @@
                         </Field.Root>
                       )}
 
-=======
->>>>>>> 7d5bc39d
                     </Field.Root>
                     {spreadsheetImported && (
                       <Text color="green.500" fontSize="sm">
