"use client";

import { Header } from "@/components/Header";
import { toaster } from "@/components/ui/toaster";
import { Box, Button, Field, HStack, Heading, Presence, Tabs, Text, VStack, useDisclosure } from "@chakra-ui/react";
import { useRouter } from "next/navigation";
import { useState } from "react";
import { createReport } from "./api/createReport";
import { AISettingsSection } from "./components/AISettingsSection";
import { BasicInfoSection } from "./components/BasicInfoSection";
import { CsvFileTab } from "./components/CsvFileTab";
import { EnvironmentCheckDialog } from "./components/EnvironmentCheckDialog/EnvironmentCheckDialog";
import { SpreadsheetTab } from "./components/SpreadsheetTab";
import { WarningSection } from "./components/WarningSection";
import { useAISettings } from "./hooks/useAISettings";
import { useBasicInfo } from "./hooks/useBasicInfo";
import { useClusterSettings } from "./hooks/useClusterSettings";
import { useInputData } from "./hooks/useInputData";
import { usePromptSettings } from "./hooks/usePromptSettings";
import { type CsvData, parseCsv } from "./parseCsv";
import { validateFormValues } from "./utils/validation";

/**
 * レポート作成ページ
 */
export default function Page() {
  const router = useRouter();
  const { open, onToggle } = useDisclosure();
  const [loading, setLoading] = useState<boolean>(false);

  // カスタムフックの使用
  const basicInfo = useBasicInfo();
  const clusterSettings = useClusterSettings();
  const promptSettings = usePromptSettings();
  const aiSettings = useAISettings();
  const inputData = useInputData(clusterSettings.setRecommended);

  /**
   * タブ切り替え時の処理
   */
  const handleTabValueChange = (details: { value: string }) => {
    inputData.setInputType(details.value as "file" | "spreadsheet");
  };

  /**
   * レポート作成の送信
   */
  const onSubmit = async () => {
    setLoading(true);

    // フォーム入力値のバリデーション
    const validation = validateFormValues({
      input: basicInfo.input,
      question: basicInfo.question,
      intro: basicInfo.intro,
      clusterLv1: clusterSettings.clusterLv1,
      clusterLv2: clusterSettings.clusterLv2,
      model: aiSettings.model,
      extractionPrompt: promptSettings.extraction,
      inputType: inputData.inputType,
      csv: inputData.csv,
      spreadsheetImported: inputData.spreadsheetImported,
      selectedCommentColumn: inputData.selectedCommentColumn,
      csvColumns: inputData.csvColumns,
      selectedAttributeColumns: inputData.selectedAttributeColumns,
      provider: aiSettings.provider,
      modelOptions: aiSettings.getCurrentModels(),
    });

    if (!validation.isValid) {
      toaster.create({
        type: "error",
        title: "入力エラー",
        description: validation.errorMessage,
      });
      setLoading(false);
      return;
    }

    let comments: CsvData[] = [];
    try {
      if (inputData.inputType === "file" && inputData.csv) {
        const parsed = await parseCsv(inputData.csv);
        comments = parsed.map((row, index) => {
          const rowData = row as unknown as Record<string, unknown>;

          // コメントオブジェクトの作成（基本フィールド）
          const comment: CsvData = {
            id: row.id || `csv-${index + 1}`,
            comment: rowData[inputData.selectedCommentColumn] as string,
            source: (rowData.source as string) || null,
            url: (rowData.url as string) || null,
          };

          // 選択された属性カラムの値を直接追加（"attribute" プレフィックス付き）
          for (const attrCol of inputData.selectedAttributeColumns) {
            if (rowData[attrCol] !== undefined && rowData[attrCol] !== null) {
              // 属性カラムの名前に "attribute" プレフィックスを追加
              const attributeKey = `attribute_${attrCol}`;
              comment[attributeKey] = rowData[attrCol] as string;
            }
          }

          return comment;
        });

        if (comments.length < clusterSettings.clusterLv2) {
          const confirmProceed = window.confirm(
            `csvファイルの行数 (${comments.length}) が設定された意見グループ数 (${clusterSettings.clusterLv2}) を下回っています。このまま続けますか？
    \n※コメントから抽出される意見が設定された意見グループ数に満たない場合、処理中にエラーになる可能性があります（一つのコメントから複数の意見が抽出されることもあるため、問題ない場合もあります）。
    \n意見グループ数を変更する場合は、「AI詳細設定」を開いてください。`,
          );
          if (!confirmProceed) {
            setLoading(false);
            return;
          }
        }
      } else if (inputData.inputType === "spreadsheet" && inputData.spreadsheetImported) {
        comments = inputData.spreadsheetData.map((row, index) => {
          const rowData = row as unknown as Record<string, unknown>;

          // コメントオブジェクトの作成（基本フィールド）
          const comment: CsvData = {
            id: row.id || `spreadsheet-${index + 1}`,
            comment: rowData[inputData.selectedCommentColumn] as string,
            source: row.source || null,
            url: row.url || null,
          };

          // 選択された属性カラムの値を直接追加（"attribute" プレフィックス付き）
          for (const attrCol of inputData.selectedAttributeColumns) {
            if (rowData[attrCol] !== undefined && rowData[attrCol] !== null) {
              // 属性カラムの名前に "attribute" プレフィックスを追加
              const attributeKey = `attribute_${attrCol}`;
              comment[attributeKey] = rowData[attrCol] as string;
            }
          }

          return comment;
        });
      }
    } catch (e) {
      toaster.create({
        type: "error",
        title: "データの読み込みに失敗しました",
        description: e as string,
      });
      setLoading(false);
      return;
    }

    const promptData = promptSettings.getPromptSettings();

<<<<<<< HEAD
      await createReport({
        input: basicInfo.input,
        question: basicInfo.question,
        intro: basicInfo.intro,
        comments,
        cluster: [clusterSettings.clusterLv1, clusterSettings.clusterLv2],
        provider: aiSettings.provider,
        model: aiSettings.model,
        workers: aiSettings.workers,
        prompt: promptData,
        is_pubcom: aiSettings.isPubcomMode,
        inputType: inputData.inputType,
        is_embedded_at_local: aiSettings.isEmbeddedAtLocal,
        enable_source_link: aiSettings.enableSourceLink,
        local_llm_address: aiSettings.provider === "local" ? aiSettings.localLLMAddress : undefined,
        userApiKey: aiSettings.userApiKey.trim() || undefined,
      });
=======
    const result = await createReport({
      input: basicInfo.input,
      question: basicInfo.question,
      intro: basicInfo.intro,
      comments,
      cluster: [clusterSettings.clusterLv1, clusterSettings.clusterLv2],
      provider: aiSettings.provider,
      model: aiSettings.model,
      workers: aiSettings.workers,
      prompt: promptData,
      is_pubcom: aiSettings.isPubcomMode,
      inputType: inputData.inputType,
      is_embedded_at_local: aiSettings.isEmbeddedAtLocal,
      enable_source_link: aiSettings.enableSourceLink,
      local_llm_address: aiSettings.provider === "local" ? aiSettings.localLLMAddress : undefined,
    });
>>>>>>> 0d4c0d00

    if (result.success) {
      toaster.create({
        duration: 5000,
        type: "success",
        title: "レポート作成を開始しました",
      });

      router.replace("/");
    } else {
      toaster.create({
        type: "error",
        title: "レポート作成に失敗しました",
        description: result.error,
      });
    }

    setLoading(false);
  };

  // メインコンポーネントのレンダリング
  return (
    <div className={"container"}>
      <Header />
      <Box mx={"auto"} maxW={"800px"} px="6" py="12">
        <Heading textAlign={"center"} my={10}>
          新しいレポートを作成する
        </Heading>
        <VStack gap={5}>
          {/* 基本情報セクション */}
          <BasicInfoSection
            input={basicInfo.input}
            question={basicInfo.question}
            intro={basicInfo.intro}
            isIdValid={basicInfo.isIdValid}
            onIdChange={basicInfo.handleIdChange}
            onQuestionChange={basicInfo.handleQuestionChange}
            onIntroChange={basicInfo.handleIntroChange}
          />

          {/* 入力データセクション */}
          <Field.Root>
            <Field.Label>入力データ</Field.Label>
            <Tabs.Root
              defaultValue="file"
              value={inputData.inputType}
              onValueChange={handleTabValueChange}
              variant="enclosed"
              width="100%"
            >
              <Tabs.List>
                <Tabs.Trigger value="file">CSVファイル</Tabs.Trigger>
                <Tabs.Trigger value="spreadsheet">Googleスプレッドシート</Tabs.Trigger>
                <Tabs.Indicator />
              </Tabs.List>

              <Box p={4}>
                {/* CSVファイルタブ */}
                <CsvFileTab
                  csv={inputData.csv}
                  setCsv={inputData.setCsv}
                  csvColumns={inputData.csvColumns}
                  setCsvColumns={inputData.setCsvColumns}
                  selectedCommentColumn={inputData.selectedCommentColumn}
                  setSelectedCommentColumn={inputData.setSelectedCommentColumn}
                  selectedAttributeColumns={inputData.selectedAttributeColumns}
                  setSelectedAttributeColumns={inputData.setSelectedAttributeColumns}
                  clusterSettings={clusterSettings}
                />

                {/* スプレッドシートタブ */}
                <SpreadsheetTab
                  spreadsheetUrl={inputData.spreadsheetUrl}
                  setSpreadsheetUrl={inputData.setSpreadsheetUrl}
                  spreadsheetImported={inputData.spreadsheetImported}
                  spreadsheetLoading={inputData.spreadsheetLoading}
                  spreadsheetData={inputData.spreadsheetData}
                  importedId={inputData.importedId}
                  canImport={inputData.canImport}
                  csvColumns={inputData.csvColumns}
                  selectedCommentColumn={inputData.selectedCommentColumn}
                  setSelectedCommentColumn={inputData.setSelectedCommentColumn}
                  selectedAttributeColumns={inputData.selectedAttributeColumns}
                  setSelectedAttributeColumns={inputData.setSelectedAttributeColumns}
                  clusterSettings={clusterSettings}
                  onImport={() => inputData.importSpreadsheet(basicInfo.input)}
                  onClearData={inputData.clearSpreadsheetData}
                />
              </Box>
            </Tabs.Root>
          </Field.Root>

          <HStack justify={"flex-end"} w={"full"}>
            <Button onClick={onToggle} variant={"outline"}>
              レポート生成設定
            </Button>
          </HStack>

          {/* AI詳細設定セクション */}
          <Presence present={open} w={"full"}>
            <AISettingsSection
              provider={aiSettings.provider}
              model={aiSettings.model}
              workers={aiSettings.workers}
              isPubcomMode={aiSettings.isPubcomMode}
              enableSourceLink={aiSettings.enableSourceLink}
              isEmbeddedAtLocal={aiSettings.isEmbeddedAtLocal}
              localLLMAddress={aiSettings.localLLMAddress}
              userApiKey={aiSettings.userApiKey}
              onProviderChange={aiSettings.handleProviderChange}
              onModelChange={aiSettings.handleModelChange}
              fetchLocalLLMModels={aiSettings.fetchLocalLLMModels}
              onWorkersChange={(e) => {
                const v = Number(e.target.value);
                if (!Number.isNaN(v)) {
                  aiSettings.handleWorkersChange(v);
                }
              }}
              onIncreaseWorkers={aiSettings.increaseWorkers}
              onDecreaseWorkers={aiSettings.decreaseWorkers}
              onPubcomModeChange={aiSettings.handlePubcomModeChange}
              onEnableSourceLinkChange={aiSettings.handleEnableSourceLinkChange}
              onUserApiKeyChange={aiSettings.handleUserApiKeyChange}
              onEmbeddedAtLocalChange={(checked) => {
                if (checked === "indeterminate") return;
                aiSettings.setIsEmbeddedAtLocal(checked);
              }}
              setLocalLLMAddress={aiSettings.setLocalLLMAddress}
              getModelDescription={aiSettings.getModelDescription}
              getProviderDescription={aiSettings.getProviderDescription}
              getCurrentModels={aiSettings.getCurrentModels}
              requiresConnectionSettings={aiSettings.requiresConnectionSettings}
              isEmbeddedAtLocalDisabled={aiSettings.isEmbeddedAtLocalDisabled}
              promptSettings={promptSettings}
            />
          </Presence>

          {/* 警告メッセージ */}
          <WarningSection />

          <VStack mt="11" gap="6">
            <EnvironmentCheckDialog />
            {/* 送信ボタン */}
            <Button className={"gradientBg shadow"} size={"2xl"} w={"300px"} onClick={onSubmit} loading={loading}>
              レポート作成を開始
            </Button>
            <Text textStyle="body/sm" color="font.secondary">
              有料のAIプロバイダーの場合は作成する度にAPI利用料がかかります。
            </Text>
          </VStack>
        </VStack>
      </Box>
    </div>
  );
}<|MERGE_RESOLUTION|>--- conflicted
+++ resolved
@@ -151,25 +151,6 @@
 
     const promptData = promptSettings.getPromptSettings();
 
-<<<<<<< HEAD
-      await createReport({
-        input: basicInfo.input,
-        question: basicInfo.question,
-        intro: basicInfo.intro,
-        comments,
-        cluster: [clusterSettings.clusterLv1, clusterSettings.clusterLv2],
-        provider: aiSettings.provider,
-        model: aiSettings.model,
-        workers: aiSettings.workers,
-        prompt: promptData,
-        is_pubcom: aiSettings.isPubcomMode,
-        inputType: inputData.inputType,
-        is_embedded_at_local: aiSettings.isEmbeddedAtLocal,
-        enable_source_link: aiSettings.enableSourceLink,
-        local_llm_address: aiSettings.provider === "local" ? aiSettings.localLLMAddress : undefined,
-        userApiKey: aiSettings.userApiKey.trim() || undefined,
-      });
-=======
     const result = await createReport({
       input: basicInfo.input,
       question: basicInfo.question,
@@ -185,8 +166,8 @@
       is_embedded_at_local: aiSettings.isEmbeddedAtLocal,
       enable_source_link: aiSettings.enableSourceLink,
       local_llm_address: aiSettings.provider === "local" ? aiSettings.localLLMAddress : undefined,
+      userApiKey: aiSettings.userApiKey.trim() || undefined,
     });
->>>>>>> 0d4c0d00
 
     if (result.success) {
       toaster.create({
