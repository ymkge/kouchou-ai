--- conflicted
+++ resolved
@@ -297,14 +297,10 @@
   setReports?: (reports: Report[] | undefined) => void;
 }) {
   const statusDisplay = getStatusDisplay(report.status);
-<<<<<<< HEAD
-  const { progress, errorStep, tokenUsage, tokenUsageInput, tokenUsageOutput, estimatedCost, provider, model } = useReportProgressPoll(report.slug, report.status !== "ready");
-=======
   const { progress, errorStep, tokenUsage, tokenUsageInput, tokenUsageOutput } = useReportProgressPoll(
     report.slug,
     report.status !== "ready",
   );
->>>>>>> c8159eba
 
   const currentStepIndex =
     progress === "completed" ? steps.length : stepKeys.indexOf(progress) === -1 ? 0 : stepKeys.indexOf(progress);
@@ -332,30 +328,6 @@
       setLastProgress(progress);
 
       if (progress === "completed" && setReports) {
-<<<<<<< HEAD
-        const updatedReports = reports?.map((r) => (r.slug === report.slug ? {
-          ...r,
-          status: "ready",
-          tokenUsage: tokenUsage || r.tokenUsage,
-          tokenUsageInput: tokenUsageInput || r.tokenUsageInput,
-          tokenUsageOutput: tokenUsageOutput || r.tokenUsageOutput,
-          estimatedCost: estimatedCost || r.estimatedCost,
-          provider: provider !== null ? provider : r.provider,
-          model: model !== null ? model : r.model
-        } : r));
-        setReports(updatedReports);
-      } else if (progress === "error" && setReports) {
-        const updatedReports = reports?.map((r) => (r.slug === report.slug ? {
-          ...r,
-          status: "error",
-          tokenUsage: tokenUsage || r.tokenUsage,
-          tokenUsageInput: tokenUsageInput || r.tokenUsageInput,
-          tokenUsageOutput: tokenUsageOutput || r.tokenUsageOutput,
-          estimatedCost: estimatedCost || r.estimatedCost,
-          provider: provider !== null ? provider : r.provider,
-          model: model !== null ? model : r.model
-        } : r));
-=======
         const updatedReports = reports?.map((r) =>
           r.slug === report.slug
             ? {
@@ -380,7 +352,6 @@
               }
             : r,
         );
->>>>>>> c8159eba
         setReports(updatedReports);
       }
     }
@@ -445,14 +416,6 @@
                     : report.tokenUsage != null
                       ? `${report.tokenUsage.toLocaleString()} (詳細なし)`
                       : "情報なし"}
-              </Text>
-              {/* 推定コストの表示を追加 */}
-              <Text fontSize="xs" color="gray.500" mb={1}>
-                推定コスト: {
-                  displayEstimatedCost != null && displayEstimatedCost !== 0 ?
-                    `$${displayEstimatedCost.toFixed(4)}${(displayProvider && displayModel) ? ` (${displayProvider} ${displayModel})` : ''}` :
-                    "情報なし"
-                }
               </Text>
               {report.status !== "ready" && (
                 <Box mt={2}>
