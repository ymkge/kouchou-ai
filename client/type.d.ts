export type Meta = {
  reporter: string; // レポート作成者名
  message: string; // レポート作成者からのメッセージ
  webLink?: string; // レポート作成者URL
  privacyLink?: string; // プライバシーポリシーURL
  termsLink?: string; // 利用規約URL
  brandColor?: string; // ブランドカラー
};

export type Report = {
<<<<<<< HEAD
  slug: string,
  status: string,
  title: string
  description: string
  isPublic?: boolean
  createdAt?: string  // 作成日時（ISO形式の文字列）
}
=======
  slug: string;
  status: string;
  title: string;
  description: string;
  isPublic?: boolean;
};
>>>>>>> 7107fe6b

export type Result = {
  arguments: Argument[]; // 抽出された意見のリスト
  clusters: Cluster[]; // クラスタ情報
  comments: Comments; // コメント情報
  // biome-ignore lint/suspicious/noExplicitAny:
  propertyMap: Record<string, any>; // プロパティマッピング情報
  // biome-ignore lint/suspicious/noExplicitAny:
  translations: Record<string, any>; // 翻訳情報
  overview: string; // 解析概要
  config: Config; // 設定情報
  comment_num: number; // コメント数
};

type Argument = {
  arg_id: string; // 意見の識別子
  argument: string; // 意見の内容
  comment_id: number; // 関連するコメントの ID
  x: number; // X 座標（データの位置情報）
  y: number; // Y 座標（データの位置情報）
  p: number; // 追加情報（数値）
  cluster_ids: string[]; // 属するクラスタの ID リスト
};

export type Cluster = {
  level: number; // クラスタの階層レベル
  id: string; // クラスタの識別子
  label: string; // クラスタの名前
  takeaway: string; // クラスタの要約
  value: number; // クラスタのサイズ・スコア
  parent: string; // 親クラスタの ID（ルートは空文字）
  density_rank_percentile: number; // 密度ランクのパーセンタイル
};

export type JaLocaleType = {
  moduleType: "locale";
  name: string;
  dictionary: Record<string, string>;
  format: {
    days: string[];
    shortDays: string[];
    months: string[];
    shortMonths: string[];
    date: string;
  };
};

type Comments = Record<string, { comment: string }>; // コメントIDをキーに持つオブジェクト

type Config = {
  name: string; // 設定の名前
  question: string; // AIに関する問い
  input: string; // 入力データの識別子
  model: string; // 使用するモデル名
  intro: string; // イントロダクションの説明文
  output_dir: string; // 結果の出力ディレクトリ名
  previous?: Config; // 過去の設定情報
  extraction: {
    workers: number; // 並列処理数
    limit: number; // データ抽出の上限数
    properties: string[] | string; // 含めるプロパティのリスト（配列 or 文字列）
    categories: Record<string, Record<string, string>>; // 分類情報
    category_batch_size: number; // カテゴリ処理のバッチサイズ
    source_code: string; // 実行するスクリプトのコード
    prompt: string; // LLM に渡すプロンプト
    model: string; // 使用するモデル名
  };
  hierarchical_clustering: {
    cluster_nums: number[]; // クラスタ数のリスト
    source_code: string; // クラスタリングのスクリプト
  };
  embedding: {
    model: string; // 使用する埋め込みモデル
    source_code: string; // 埋め込みを生成するスクリプト
  };
  hierarchical_initial_labelling: {
    workers: number; // 並列処理数
    source_code: string; // 初期ラベリングスクリプト
    prompt: string; // LLM のプロンプト
    model: string; // 使用するモデル
  };
  hierarchical_merge_labelling: {
    workers: number; // 並列処理数
    source_code: string; // マージラベリングスクリプト
    prompt: string; // LLM のプロンプト
    model: string; // 使用するモデル
  };
  hierarchical_overview: {
    source_code: string; // 概要生成スクリプト
    prompt: string; // LLM のプロンプト
    model: string; // 使用するモデル
  };
  hierarchical_aggregation: {
    hidden_properties: Record<string, string[]>; // 非表示プロパティ情報
    source_code: string; // 集約スクリプト
  };
  hierarchical_visualization: {
    replacements: Record<string, string[]>;
    source_code: string; // 集約スクリプト
  };
  plan: {
    step: string; // ステップ名
    run: boolean | string; // 実行すべきか（真偽値 or 文字列）
    reason: string; // 実行理由
  }[];
  status:
    | string
    | {
        status: string; // 現在の処理ステータス
        start_time: string; // 開始時刻
        completed_jobs: {
          step: string;
          completed: string;
          duration: number | string;
          params: {
            workers: number; // 並列処理数
            limit?: number | string;
            properties?: string[] | string;
            categories?: Record<string, Record<string, string>>;
            category_batch_size: number;
            source_code: string;
            prompt: string;
            model: string;
          };
        }[]; // 完了したジョブのリスト
        lock_until: string; // ロック解除予定時刻
        current_job: string; // 現在のジョブ名
        current_job_started: string; // 現在のジョブの開始時刻
      };
};<|MERGE_RESOLUTION|>--- conflicted
+++ resolved
@@ -8,22 +8,13 @@
 };
 
 export type Report = {
-<<<<<<< HEAD
-  slug: string,
-  status: string,
-  title: string
-  description: string
-  isPublic?: boolean
-  createdAt?: string  // 作成日時（ISO形式の文字列）
-}
-=======
   slug: string;
   status: string;
   title: string;
   description: string;
   isPublic?: boolean;
+  createdAt?: string;  // 作成日時（ISO形式の文字列）
 };
->>>>>>> 7107fe6b
 
 export type Result = {
   arguments: Argument[]; // 抽出された意見のリスト
