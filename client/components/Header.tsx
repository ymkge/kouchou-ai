--- conflicted
+++ resolved
@@ -1,20 +1,15 @@
 "use client";
 
-<<<<<<< HEAD
-=======
 import { getImageFromServerSrc } from "@/app/utils/image-src";
 import { BroadlisteningGuide } from "@/components/report/BroadlisteningGuide";
->>>>>>> f4209d89
 import { HStack, Image, useBreakpointValue } from "@chakra-ui/react";
 import { GlobalNavigation } from "./globalNavigation/GlobalNavigation";
 
 export function Header() {
   const logoSrc = useBreakpointValue({
-<<<<<<< HEAD
-    base: "/images/logo-sp.svg",
-    md: "/images/logo.svg",
+    base: getImageFromServerSrc("/images/logo-sp.svg"),
+    md: getImageFromServerSrc("/images/logo.svg")
   });
-
   return (
     <HStack
       className="container"
@@ -28,16 +23,7 @@
     >
       <Image src={logoSrc} alt="広聴AI" />
       <GlobalNavigation />
-=======
-    base: getImageFromServerSrc("/images/logo-sp.svg"),
-    md: getImageFromServerSrc("/images/logo.svg")
-  });
-
-  return (
-    <HStack justify="space-between" py="5" mb={8} mx={"auto"} maxW={"1200px"}>
-      <Image src={logoSrc} alt="広聴AI" />
       <BroadlisteningGuide />
->>>>>>> f4209d89
     </HStack>
   );
 }