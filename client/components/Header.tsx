--- conflicted
+++ resolved
@@ -6,13 +6,8 @@
 
 export function Header() {
   const logoSrc = useBreakpointValue({
-<<<<<<< HEAD
     base: getImageFromServerSrc("/images/logo-sp.svg"),
     md: getImageFromServerSrc("/images/logo.svg")
-=======
-    base: "/images/logo-sp.svg",
-    md: "/images/logo.svg",
->>>>>>> e9651337
   });
 
   return (
