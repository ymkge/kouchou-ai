--- conflicted
+++ resolved
@@ -6,12 +6,8 @@
 import { ClientContainer } from "@/components/report/ClientContainer";
 import { Overview } from "@/components/report/Overview";
 import type { Meta, Report, Result } from "@/type";
-<<<<<<< HEAD
 import { Box, Separator } from "@chakra-ui/react";
-=======
 import { ReportVisibility } from "@/type";
-import { Separator } from "@chakra-ui/react";
->>>>>>> d4a4e20f
 import type { Metadata } from "next";
 import { notFound } from "next/navigation";
 import { getApiBaseUrl } from "../utils/api";
