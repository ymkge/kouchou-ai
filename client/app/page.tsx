--- conflicted
+++ resolved
@@ -51,46 +51,6 @@
                 <Text>レポートがありません</Text>
               </VStack>
             )}
-<<<<<<< HEAD
-            {reports && reports.map(report => (
-              <Link
-                key={report.slug}
-                href={`/${report.slug}`}
-              >
-                <Card.Root
-                  size="md"
-                  key={report.slug}
-                  mb={4}
-                  borderLeftWidth={10}
-                  borderLeftColor={meta.brandColor || '#2577b1'}
-                  cursor={'pointer'}
-                  className={'shadow'}
-                >
-                  <Card.Body>
-                    <HStack>
-                      <Box>
-                        <Card.Title>
-                          <Text
-                            fontSize={'lg'}
-                            color={'#2577b1'}
-                            mb={1}
-                          >{report.title}</Text>
-                        </Card.Title>
-                        {report.createdAt && (
-                          <Text fontSize={'xs'} color={'gray.500'} mb={1}>
-                            作成日時: {new Date(report.createdAt).toLocaleString('ja-JP')}
-                          </Text>
-                        )}
-                        <Card.Description>
-                          {report.description || ''}
-                        </Card.Description>
-                      </Box>
-                    </HStack>
-                  </Card.Body>
-                </Card.Root>
-              </Link>
-            ))}
-=======
             {reports.length > 0 &&
               reports.map((report) => (
                 <Link key={report.slug} href={`/${report.slug}`}>
@@ -111,6 +71,11 @@
                               {report.title}
                             </Text>
                           </Card.Title>
+                          {report.createdAt && (
+                            <Text fontSize={"xs"} color={"gray.500"} mb={1}>
+                              作成日時: {new Date(report.createdAt).toLocaleString("ja-JP")}
+                            </Text>
+                          )}
                           <Card.Description>
                             {report.description || ""}
                           </Card.Description>
@@ -120,7 +85,6 @@
                   </Card.Root>
                 </Link>
               ))}
->>>>>>> 7107fe6b
           </Box>
           <About meta={meta} />
         </div>
